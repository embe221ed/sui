--- conflicted
+++ resolved
@@ -7,12 +7,8 @@
 
 pub(crate) mod functional_group;
 
-<<<<<<< HEAD
 pub mod client;
-=======
-mod client;
 mod cluster;
->>>>>>> 281866b1
 mod context_data;
 mod error;
 mod extensions;
